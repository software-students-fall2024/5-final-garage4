// app.js

// Function to analyze the input sentence
function analyzeSentence() {
    const sentence = document.getElementById('sentenceInput').value;
    const uploadMessage = document.getElementById('uploadMessage');
    uploadMessage.classList.remove('hidden'); // Show upload message

    fetch('/checkSentiment', {
        method: 'POST',
        headers: { 'Content-Type': 'application/json' },
        body: JSON.stringify({ sentence })
    })
    .then(response => response.json())
    .then(data => {
        const requestId = data.request_id;
        // Keep checking until the analysis is available
        fetchAnalysisWithRetry(requestId, 10);  // Max retries: 10
    })
    .catch(error => console.error('Error:', error));
}

let isRecording = false;
let recognition;

function startDictation() {
  const speakButton = document.getElementById("speakButton");

  if (!('webkitSpeechRecognition' in window)) {
    alert("Your browser does not support speech recognition. Please try Chrome.");
    return;
  }

  if (!recognition) {
    // Initialize speech recognition
    recognition = new webkitSpeechRecognition();
    recognition.continuous = true;
    recognition.interimResults = true;
    recognition.lang = "en-US";

    recognition.onstart = function () {
      console.log("Voice recognition started.");
    };

    recognition.onresult = function (event) {
      let transcript = "";
      for (let i = event.resultIndex; i < event.results.length; ++i) {
        if (event.results[i].isFinal) {
          transcript += event.results[i][0].transcript + " ";
        }
      }
      document.getElementById("sentenceInput").value += transcript;
    };

    recognition.onerror = function (event) {
      console.error("Recognition error:", event.error);
    };

    recognition.onend = function () {
      console.log("Voice recognition ended.");
      stopRecognition(speakButton);  // Reset button when recognition ends
    };
  }

  if (!isRecording) {
    startRecognition(speakButton);
  } else {
    stopRecognition(speakButton);
  }
}

function startRecognition(button) {
  recognition.start();
  isRecording = true;
  button.innerText = "Recording..."; // Update button text to "Recording..."
}

function stopRecognition(button) {
  recognition.stop();
  isRecording = false;
  button.innerText = "🎤 Speak"; // Update button text back to "🎤 Speak"
}

// Function to fetch analysis with retries
function fetchAnalysisWithRetry(requestId, retries) {
    if (retries <= 0) {
        console.error("Failed to retrieve analysis after multiple attempts");
        return;
    }

    setTimeout(() => {
        fetch(`/get_analysis?request_id=${requestId}`)
            .then(response => response.json())
            .then(data => {
                if (data.message) {
                    console.error(data.message);
                    // Retry if no analysis found yet
                    fetchAnalysisWithRetry(requestId, retries - 1);
                } else {
                    // Pass the data to visualization functions
                    visualizeResults(data);
                    // Call visualizeEmotionIntensity
                    visualizeEmotionIntensity(requestId);
                    document.getElementById('uploadMessage').classList.add('hidden'); // Hide upload message once results are available
                }
            })
            .catch(error => {
                console.error('Error:', error);
                fetchAnalysisWithRetry(requestId, retries - 1);
            });
    }, 5000);  // Retry interval set to 5 seconds
}

// Function to visualize all results
function visualizeResults(data) {
    displaySummary(data);
    visualizeTopics(data);
    visualizeOverallEmotions(data);
    visualizeSentimentTrend(data);
    visualizeSentimentIntensity(data);
    visualizeSentimentDistribution(data);
    visualizeEmotionalShifts(data);
    visualizeEntities(data); 
}

// Function to display the summary text
function displaySummary(data) {
    document.getElementById('summaryText').textContent = data.summary;
}

// Function to visualize topics using a word cloud
function visualizeTopics(data) {
    const topics = data.topics;
    // Flatten the topics into words and weights
    let words = [];
    topics.forEach(topic => {
        // topic[1] is the topic string
        const wordWeights = topic[1].split('+').map(item => {
            const parts = item.trim().split('*');
            return {
                text: parts[1].replace(/"/g, ''),
                size: parseFloat(parts[0]) * 1000  // Scale the size appropriately
            };
        });
        words = words.concat(wordWeights);
    });

    // Set dimensions
    const width = 500;
    const height = 300;

    // Remove any existing SVG
    d3.select("#topics").selectAll("*").remove();

    const svg = d3.select("#topics").append("svg")
        .attr("width", width)
        .attr("height", height);

    const layout = d3.layout.cloud()
        .size([width, height])
        .words(words)
        .padding(5)
        .rotate(() => ~~(Math.random() * 2) * 90)
        .fontSize(d => d.size)
        .on("end", draw);

    layout.start();

    function draw(words) {
        svg.append("g")
            .attr("transform", `translate(${width / 2}, ${height / 2})`)
            .selectAll("text")
            .data(words)
            .enter().append("text")
            .style("font-size", d => `${d.size}px`)
            .style("fill", () => `hsl(${Math.random() * 360},100%,50%)`)
            .attr("text-anchor", "middle")
            .attr("transform", d => `translate(${[d.x, d.y]})rotate(${d.rotate})`)
            .text(d => d.text);
    }
}

// Function to visualize overall emotions using a pie chart
function visualizeOverallEmotions(data) {
    const emotions = data.overall_emotions;
    const emotionCounts = {};
    emotions.forEach(emotion => {
        emotionCounts[emotion] = (emotionCounts[emotion] || 0) + 1;
    });

    const pieData = Object.entries(emotionCounts).map(([emotion, count]) => ({ emotion, count }));

    // Set dimensions
    const width = 300;
    const height = 300;
    const radius = Math.min(width, height) / 2;

    // Remove existing SVG
    d3.select("#overallEmotions").selectAll("*").remove();

    const svg = d3.select("#overallEmotions").append("svg")
        .attr("width", width)
        .attr("height", height)
        .append("g")
        .attr("transform", `translate(${width / 2}, ${height / 2})`);

    const color = d3.scaleOrdinal()
        .domain(pieData.map(d => d.emotion))
        .range(d3.schemeCategory10);

    const pie = d3.pie()
        .value(d => d.count);

    const data_ready = pie(pieData);

    svg.selectAll('whatever')
        .data(data_ready)
        .join('path')
        .attr('d', d3.arc()
            .innerRadius(0)
            .outerRadius(radius)
        )
        .attr('fill', d => color(d.data.emotion))
        .attr("stroke", "#fff")
        .style("stroke-width", "2px")
        .style("opacity", 0.7);

    // Add labels
    svg.selectAll('mySlices')
        .data(data_ready)
        .enter()
        .append('text')
        .text(d => `${d.data.emotion} (${d.data.count})`)
        .attr("transform", d => `translate(${d3.arc().innerRadius(0).outerRadius(radius).centroid(d)})`)
        .style("text-anchor", "middle")
        .style("font-size", 12);

    // Add legend
    const legend = svg.append("g")
        .attr("transform", `translate(${width / 2 + 20}, ${-height / 2})`);

    legend.selectAll(".legend-item")
        .data(pieData)
        .enter()
        .append("g")
        .attr("class", "legend-item")
        .attr("transform", (d, i) => `translate(0, ${i * 20})`)
        .call(g => {
            g.append("rect")
                .attr("width", 10)
                .attr("height", 10)
                .attr("fill", d => color(d.emotion));

            g.append("text")
                .attr("x", 15)
                .attr("y", 10)
                .text(d => d.emotion)
                .style("font-size", 12);
        });
}

// Function to visualize sentiment trend using a line chart
function visualizeSentimentTrend(data) {
    const sentimentTrend = data.sentiment_trend;

    // Remove previous visualization
    d3.select("#sentimentTrend").selectAll("*").remove();

    // Set dimensions and margins
    const width = 600;
    const height = 300;
    const margin = { top: 20, right: 100, bottom: 50, left: 50 };

    const svg = d3.select("#sentimentTrend")
        .append("svg")
        .attr("width", width + margin.left + margin.right)
        .attr("height", height + margin.top + margin.bottom)
        .append("g")
        .attr("transform", `translate(${margin.left},${margin.top})`);

    // Create scales
    const x = d3.scaleLinear()
        .domain(d3.extent(sentimentTrend, d => d.sentence_index))
        .range([0, width]);

    const y = d3.scaleLinear()
        .domain([-1, 1])
        .range([height, 0]);

    // Add X axis
    svg.append("g")
        .attr("transform", `translate(0,${height})`)
        .call(d3.axisBottom(x).ticks(10));

    // Add Y axis
    svg.append("g")
        .call(d3.axisLeft(y));

    // Add line path
    svg.append("path")
        .datum(sentimentTrend)
        .attr("fill", "none")
        .attr("stroke", "#4CAF50")
        .attr("stroke-width", 1.5)
        .attr("d", d3.line()
            .x(d => x(d.sentence_index))
            .y(d => y(d.compound))
        );

    // Add points
    svg.selectAll("dot")
        .data(sentimentTrend)
        .enter()
        .append("circle")
        .attr("cx", d => x(d.sentence_index))
        .attr("cy", d => y(d.compound))
        .attr("r", 3)
        .attr("fill", "#4CAF50");

    // Add legend
    const legend = svg.append("g")
        .attr("transform", `translate(${width + 20}, ${0})`)
        .call(g => {
            g.append("rect")
                .attr("width", 10)
                .attr("height", 10)
                .attr("fill", "#4CAF50");

            g.append("text")
                .attr("x", 15)
                .attr("y", 10)
                .text("Sentiment Trend")
                .style("font-size", 12);
        });
}

// Function to visualize sentiment intensity per sentence using a bar chart
function visualizeSentimentIntensity(data) {
    const sentences = data.sentences;
    const sentenceIndices = sentences.map((_, i) => i);
    const compoundScores = sentences.map(sentence => sentence.analysis.compound);

    // Set dimensions
    const width = 600;
    const height = 300;
    const margin = { top: 20, right: 30, bottom: 50, left: 50 };

    // Remove existing SVG
    d3.select("#sentimentIntensity").selectAll("*").remove();

    const svg = d3.select("#sentimentIntensity")
        .append("svg")
        .attr("width", width + margin.left + margin.right)
        .attr("height", height + margin.top + margin.bottom)
        .append("g")
        .attr("transform", `translate(${margin.left},${margin.top})`);

    // Create scales
    const x = d3.scaleBand()
        .domain(sentenceIndices)
        .range([0, width])
        .padding(0.1);

    const y = d3.scaleLinear()
        .domain([-1, 1])
        .range([height, 0]);

    // Add X axis
    svg.append("g")
        .attr("transform", `translate(0,${height})`)
        .call(d3.axisBottom(x).tickValues(x.domain().filter((d, i) => !(i % 5))));

    // Add Y axis
    svg.append("g")
        .call(d3.axisLeft(y));

    // Add bars
    svg.selectAll(".bar")
        .data(compoundScores)
        .enter()
        .append("rect")
        .attr("x", (d, i) => x(i))
        .attr("width", x.bandwidth())
        .attr("y", d => y(Math.max(0, d)))
        .attr("height", d => Math.abs(y(d) - y(0)))
        .attr("fill", d => d >= 0 ? "#4caf50" : "#f44336");
}

// Function to visualize sentiment distribution using a histogram
function visualizeSentimentDistribution(data) {
    const compoundScores = data.sentences.map(sentence => sentence.analysis.compound);

    // Set dimensions
    const width = 600;
    const height = 300;
    const margin = { top: 20, right: 30, bottom: 50, left: 50 };

    // Remove existing SVG
    d3.select("#sentimentDistribution").selectAll("*").remove();

    const svg = d3.select("#sentimentDistribution")
        .append("svg")
        .attr("width", width + margin.left + margin.right)
        .attr("height", height + margin.top + margin.bottom)
        .append("g")
        .attr("transform", `translate(${margin.left},${margin.top})`);

    // Create x-axis scale
    const x = d3.scaleLinear()
        .domain([-1, 1])  // Sentiment scores range
        .range([0, width]);

    // Generate histogram data
    const histogram = d3.histogram()
        .domain(x.domain())
        .thresholds(x.ticks(20));

    const bins = histogram(compoundScores);

    // Create y-axis scale
    const y = d3.scaleLinear()
        .domain([0, d3.max(bins, d => d.length)])
        .range([height, 0]);

    // Add X axis
    svg.append("g")
        .attr("transform", `translate(0,${height})`)
        .call(d3.axisBottom(x));

    // Add Y axis
    svg.append("g")
        .call(d3.axisLeft(y));

    // Add bars
    svg.selectAll("rect")
        .data(bins)
        .enter()
        .append("rect")
        .attr("x", 1)
        .attr("transform", d => `translate(${x(d.x0)}, ${y(d.length)})`)
        .attr("width", d => x(d.x1) - x(d.x0) - 1)
        .attr("height", d => height - y(d.length))
        .style("fill", "#69b3a2");
}

// Function to visualize emotional shifts using a stacked area chart
function visualizeEmotionalShifts(data) {
    const sentences = data.sentences;
    const emotionTypes = ["Happy", "Angry", "Surprise", "Sad", "Fear", "Neutural"];
    const emotionData = [];

    sentences.forEach((sentence, index) => {
        const emotions = sentence.emotions;
        const emotionCounts = {};
        emotionTypes.forEach(emotion => {
            emotionCounts[emotion] = emotions.includes(emotion) ? 1 : 0;
        });
        emotionData.push({ sentence_index: index, ...emotionCounts });
    });

    // Prepare data for stack
    const stack = d3.stack().keys(emotionTypes);
    const stackedData = stack(emotionData);

    // Set dimensions
    const width = 600;
    const height = 300;
    const margin = { top: 20, right: 30, bottom: 50, left: 50 };

    // Remove existing SVG
    d3.select("#emotionalShifts").selectAll("*").remove();

    const svg = d3.select("#emotionalShifts")
        .append("svg")
        .attr("width", width + margin.left + margin.right)
        .attr("height", height + margin.top + margin.bottom)
        .append("g")
        .attr("transform", `translate(${margin.left},${margin.top})`);

    // Create scales
    const x = d3.scaleLinear()
        .domain(d3.extent(emotionData, d => d.sentence_index))
        .range([0, width]);

    const y = d3.scaleLinear()
        .domain([0, d3.max(emotionData, d => {
            let sum = 0;
            emotionTypes.forEach(emotion => sum += d[emotion]);
            return sum;
        })])
        .range([height, 0]);

    // Create color scale
    const color = d3.scaleOrdinal()
        .domain(emotionTypes)
        .range(d3.schemeCategory10);

    // Add X axis
    svg.append("g")
        .attr("transform", `translate(0,${height})`)
        .call(d3.axisBottom(x).ticks(10));

    // Add Y axis
    svg.append("g")
        .call(d3.axisLeft(y));

    // Add area layers
    svg.selectAll(".layer")
        .data(stackedData)
        .enter()
        .append("path")
        .attr("class", "layer")
        .style("fill", d => color(d.key))
        .attr("d", d3.area()
            .x(d => x(d.data.sentence_index))
            .y0(d => y(d[0]))
            .y1(d => y(d[1]))
        );
}

// Function to redo the analysis
function redoAnalysis() {
    document.getElementById('sentenceInput').value = '';
    d3.selectAll("svg").remove();
    document.getElementById('summaryText').textContent = '';
    document.getElementById('uploadMessage').classList.add('hidden'); // Ensure the upload message is hidden
}

// Function to visualize Named Entities
function visualizeEntities(data) {
    const sentences = data.sentences;

    // Remove existing content
    const entitiesContainer = document.getElementById('entities');
    entitiesContainer.innerHTML = '';

    sentences.forEach((sentenceEntry, index) => {
        const sentenceDiv = document.createElement('div');
        sentenceDiv.classList.add('sentence-entry');

        const sentenceText = document.createElement('p');
        sentenceText.innerHTML = `<strong>Sentence ${index + 1}:</strong> ${sentenceEntry.sentence}`;
        sentenceDiv.appendChild(sentenceText);

        // Display entities
        if (sentenceEntry.entities && sentenceEntry.entities.length > 0) {
            const entitiesList = document.createElement('ul');
            sentenceEntry.entities.forEach(entity => {
                const entityItem = document.createElement('li');
                entityItem.innerHTML = `<strong>${entity.text}</strong> (${entity.label})`;
                entitiesList.appendChild(entityItem);
            });
            sentenceDiv.appendChild(entitiesList);
        } else {
            const noEntities = document.createElement('p');
            noEntities.innerText = 'No entities found.';
            sentenceDiv.appendChild(noEntities);
        }

        entitiesContainer.appendChild(sentenceDiv);
    });
<<<<<<< HEAD
}

// Function to visualize emotion intensity as a temperature scale
function visualizeEmotionIntensity(requestId) {
    fetch(`/emotion_intensity/${requestId}`)
        .then(response => response.json())
        .then(data => {
            if (data.error) {
                console.error(data.error);
                return;
            }

            // Prepare data
            const emotions = Object.keys(data);
            const intensities = Object.values(data);

            // Map data into an array of objects
            const emotionData = emotions.map((emotion, index) => ({
                emotion: emotion,
                intensity: intensities[index]
            }));

            // Visualize using D3.js
            renderTemperatureScale(emotionData);
        })
        .catch(error => console.error('Error fetching emotion intensity:', error));
}

// Function to render the temperature scale visualization
function renderTemperatureScale(emotionData) {
    // Remove any existing visualization
    d3.select("#emotionIntensityScale").selectAll("*").remove();

    // Set dimensions
    const width = 600;
    const barHeight = 30;
    const height = barHeight * emotionData.length;

    const svg = d3.select("#emotionIntensityScale")
        .append("svg")
        .attr("width", width)
        .attr("height", height);

    // Define scales
    const xScale = d3.scaleLinear()
        .domain([0, 1])  // Intensity values are between 0 and 1
        .range([0, width - 150]);  // Leave space for labels

    // Define color scale (from cool to warm colors)
    const colorScale = d3.scaleLinear()
        .domain([0, 1])
        .range(["#ADD8E6", "#FF4500"]);  // Light blue to orange-red

    // Create bars
    const bars = svg.selectAll("g")
        .data(emotionData)
        .enter()
        .append("g")
        .attr("transform", (d, i) => `translate(150, ${i * barHeight})`);  // Leave space for labels

    bars.append("rect")
        .attr("width", d => xScale(d.intensity))
        .attr("height", barHeight - 5)
        .attr("fill", d => colorScale(d.intensity));

    // Add emotion labels
    bars.append("text")
        .attr("x", -10)
        .attr("y", barHeight / 2)
        .attr("dy", ".35em")
        .attr("text-anchor", "end")
        .text(d => d.emotion);

    // Add intensity labels at the end of bars
    bars.append("text")
        .attr("x", d => xScale(d.intensity) + 5)
        .attr("y", barHeight / 2)
        .attr("dy", ".35em")
        .attr("text-anchor", "start")
        .text(d => (d.intensity * 100).toFixed(1) + "%");
=======
>>>>>>> a7825cd0
}<|MERGE_RESOLUTION|>--- conflicted
+++ resolved
@@ -559,7 +559,6 @@
 
         entitiesContainer.appendChild(sentenceDiv);
     });
-<<<<<<< HEAD
 }
 
 // Function to visualize emotion intensity as a temperature scale
@@ -640,6 +639,4 @@
         .attr("dy", ".35em")
         .attr("text-anchor", "start")
         .text(d => (d.intensity * 100).toFixed(1) + "%");
-=======
->>>>>>> a7825cd0
-}+}
